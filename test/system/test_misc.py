--- conflicted
+++ resolved
@@ -582,7 +582,6 @@
         my_model.initialise()
 
 
-<<<<<<< HEAD
 @pytest.mark.parametrize("mesh", [f.UnitSquareMesh(2, 2), f.UnitCubeMesh(2, 2, 2)])
 def test_error_raised_when_surface_kinetics_not_1D(mesh):
     """
@@ -645,7 +644,8 @@
         match=message,
     ):
         my_model.initialise()
-=======
+
+        
 def test_catch_bug_738(tmpdir):
     """
     Test to catch bug #738
@@ -696,5 +696,4 @@
     # check that xdmf file exists
 
     assert os.path.exists(filename)
-    assert os.path.exists(str(tmpdir.join("mobile_re.h5")))
->>>>>>> b56a3dc1
+    assert os.path.exists(str(tmpdir.join("mobile_re.h5")))