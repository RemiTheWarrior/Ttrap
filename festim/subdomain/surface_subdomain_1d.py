--- conflicted
+++ resolved
@@ -34,16 +34,9 @@
             index (np.array): the first value in the list of surface facet
                 indices of the subdomain
         """
-<<<<<<< HEAD
-        self.indices = dolfinx.mesh.locate_entities_boundary(
-            mesh, fdim, lambda x: np.isclose(x[0], self.x)
-        )
-        return self.indices[0]
-=======
         assert mesh.geometry.dim == 1, "This method is only for 1D meshes"
         fdim = 0
         indices = dolfinx.mesh.locate_entities_boundary(
             mesh, fdim, lambda x: np.isclose(x[0], self.x)
         )
-        return indices
->>>>>>> 2f9f966c
+        return indices