--- conflicted
+++ resolved
@@ -221,16 +221,6 @@
                 self.T.boundary_conditions.append(bc)
             else:
                 self.h_transport_problem.boundary_conditions.append(bc)
-<<<<<<< HEAD
-            for surf in bc.surfaces:
-                if surf in surfaces_used:
-                    w_msg = (
-                        "Surface {} has two boundary conditions, only the last one is applied.".format(surf)
-                    )
-                    warnings.warn(w_msg)
-                else:
-                    surfaces_used.append(surf)
-=======
             # checks that DirichletBC is not set with another bc on the same surface
             # iterate through all BCs
             for dc_bc in dc_bcs:
@@ -246,7 +236,6 @@
                     raise ValueError(
                         f"A DirichletBC is simultaneously set with another boundary condition on surfaces {intersection} for field {dc_bc.field}"
                     )
->>>>>>> 7bd8811c
 
     def initialise(self):
         """Initialise the model. Defines markers, create the suitable function
