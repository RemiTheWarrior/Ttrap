--- conflicted
+++ resolved
@@ -447,15 +447,12 @@
             spe.test_function = sub_test_functions[idx]
 
     def define_boundary_conditions(self):
-<<<<<<< HEAD
         """Create forms for DirichletBC and value_fenics for ParticleFluxBC"""
         # @jhdark this all_bcs could be a property
         # I just don't want to modify self.boundary_conditions
 
         # create all_bcs which includes all flux bcs from SurfaceReactionBC
         all_bcs = self.boundary_conditions.copy()
-=======
->>>>>>> 77c97b30
         for bc in self.boundary_conditions:
             if isinstance(bc, F.SurfaceReactionBC):
                 all_bcs += bc.flux_bcs
@@ -465,20 +462,13 @@
             if isinstance(bc.species, str):
                 # if name of species is given then replace with species object
                 bc.species = F.find_species_from_name(bc.species, self.species)
-<<<<<<< HEAD
-            if isinstance(bc, F.DirichletBC):
-                form = self.create_dirichletbc_form(bc)
-                self.bc_forms.append(form)
             if isinstance(bc, F.ParticleFluxBC):
                 bc.create_value_fenics(
                     mesh=self.mesh.mesh,
                     temperature=self.temperature_fenics,
                     t=self.t,
                 )
-=======
-
         super().define_boundary_conditions()
->>>>>>> 77c97b30
 
     def create_dirichletbc_form(self, bc):
         """Creates a dirichlet boundary condition form
@@ -548,8 +538,6 @@
                     t=self.t,
                 )
 
-<<<<<<< HEAD
-=======
     def create_flux_values_fenics(self):
         """For each particle flux create the value_fenics"""
         for bc in self.boundary_conditions:
@@ -561,7 +549,6 @@
                     t=self.t,
                 )
 
->>>>>>> 77c97b30
     def create_initial_conditions(self):
         """For each initial condition, create the value_fenics and assign it to
         the previous solution of the condition's species"""
