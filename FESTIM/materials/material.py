class Material:
    def __init__(
        self,
        id,
        D_0,
        E_D,
        S_0=None,
        E_S=None,
        thermal_cond=None,
        heat_capacity=None,
        rho=None,
        borders=None,
        H=None,
<<<<<<< HEAD
        solubility_law="sieverts",
=======
        name=None,
>>>>>>> 5d9aed7f
    ) -> None:
        """Inits Material class

        Args:
            id (int, list): the id of the material. If a list is provided, the
                properties will be applied to all the subdomains with the
                corresponding ids.
            D_0 (float): diffusion coefficient pre-exponential factor (m2/s)
            E_D (float): diffusion coefficient activation energy (eV)
            S_0 (float, optional): Solubility pre-exponential factor
                (H/m3/Pa0.5). Defaults to None.
            E_S (float, optional): Solubility activation energy (eV).
                Defaults to None.
            thermal_cond (float or callable, optional): thermal conductivity
                (W/m/K). Can be a function of T. Defaults to None.
            heat_capacity (float or callable, optional): heat capacity
                (J/K/kg). Can be a function of T. Defaults to None.
            rho (float or callable, optional): volumetric density (kg/m3). Can
                be a function of T. Defaults to None.
            borders (list, optional): The borders of the 1D subdomain.
                Only needed in 1D with several materials. Defaults to None.
            H (dict, optional): heat of transport (J/mol).
                {"free_enthalpy": ..., "entropy": ...} so that
                H = free_enthalpy + entropy*T. Defaults to None.
            name (str, optional): name of the material. Defaults to None.
        """
        self.id = id
        self.name = name
        self.D_0 = D_0
        self.E_D = E_D
        self.S_0 = S_0
        self.E_S = E_S
        self.thermal_cond = thermal_cond
        self.heat_capacity = heat_capacity
        self.rho = rho
        self.borders = borders
        self.H = H
        if H is not None:
            self.free_enthalpy = H["free_enthalpy"]
            self.entropy = H["entropy"]
        self.solubility_law = solubility_law
        self.check_properties()

    def check_properties(self):
        """Checks that if S_0 is None E_S is not None and reverse.

        Raises:
            ValueError: [description]
            ValueError: [description]
        """
        if self.S_0 is None and self.E_S is not None:
            raise ValueError("S_0 cannot be None")
        if self.E_S is None and self.S_0 is not None:
            raise ValueError("E_S cannot be None")<|MERGE_RESOLUTION|>--- conflicted
+++ resolved
@@ -11,11 +11,8 @@
         rho=None,
         borders=None,
         H=None,
-<<<<<<< HEAD
         solubility_law="sieverts",
-=======
         name=None,
->>>>>>> 5d9aed7f
     ) -> None:
         """Inits Material class
 
