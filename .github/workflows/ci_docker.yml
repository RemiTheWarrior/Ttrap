--- conflicted
+++ resolved
@@ -3,18 +3,12 @@
 
 jobs:
   run-tests:
-<<<<<<< HEAD
-      runs-on: ubuntu-latest
-      container: dolfinx/dolfinx:v0.8.0
-      steps:
-=======
     runs-on: ubuntu-latest
     strategy:
       matrix:
         container_version: [v0.8.0, nightly]
     container: dolfinx/dolfinx:${{ matrix.container_version }}
     steps:
->>>>>>> 02a374f4
         - name: Checkout code
           uses: actions/checkout@v2
       
